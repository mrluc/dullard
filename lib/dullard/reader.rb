require 'zip/filesystem'
require 'nokogiri'
require 'pp'

module Dullard; end

class Dullard::Workbook
  # Code borrowed from Roo (https://github.com/hmcgowan/roo/blob/master/lib/roo/excelx.rb)
  # Some additional formats added by Paul Hendryx (phendryx@gmail.com) that are common in LibreOffice.
  FORMATS = {
    'general' => :float,
    '0' => :float,
    '0.00' => :float,
    '#,##0' => :float,
    '#,##0.00' => :float,
    '0%' => :percentage,
    '0.00%' => :percentage,
    '0.00E+00' => :float,
    '# ?/?' => :float, #??? TODO:
    '# ??/??' => :float, #??? TODO:
    'mm-dd-yy' => :date,
    'd-mmm-yy' => :date,
    'd-mmm' => :date,
    'mmm-yy' => :date,
    'h:mm am/pm' => :date,
    'h:mm:ss am/pm' => :date,
    'h:mm' => :time,
    'h:mm:ss' => :time,
    'm/d/yy h:mm' => :date,
    '#,##0 ;(#,##0)' => :float,
    '#,##0 ;[red](#,##0)' => :float,
    '#,##0.00;(#,##0.00)' => :float,
    '#,##0.00;[red](#,##0.00)' => :float,
    'mm:ss' => :time,
    '[h]:mm:ss' => :time,
    'mmss.0' => :time,
    '##0.0e+0' => :float,
    '@' => :float,
    #-- zusaetzliche Formate, die nicht standardmaessig definiert sind:
    "yyyy\\-mm\\-dd" => :date,
    'dd/mm/yy' => :date,
    'hh:mm:ss' => :time,
    "dd/mm/yy\\ hh:mm" => :datetime,
    'm/d/yy' => :date,
    'mm/dd/yy' => :date,
    'mm/dd/yyyy' => :date,
  }

  STANDARD_FORMATS = { 
    0 => 'General',
    1 => '0',
    2 => '0.00',
    3 => '#,##0',
    4 => '#,##0.00',
    9 => '0%',
    10 => '0.00%',
    11 => '0.00E+00',
    12 => '# ?/?',
    13 => '# ??/??',
    14 => 'mm-dd-yy',
    15 => 'd-mmm-yy',
    16 => 'd-mmm',
    17 => 'mmm-yy',
    18 => 'h:mm AM/PM',
    19 => 'h:mm:ss AM/PM',
    20 => 'h:mm',
    21 => 'h:mm:ss',
    22 => 'm/d/yy h:mm',
    37 => '#,##0 ;(#,##0)',
    38 => '#,##0 ;[Red](#,##0)',
    39 => '#,##0.00;(#,##0.00)',
    40 => '#,##0.00;[Red](#,##0.00)',
    45 => 'mm:ss',
    46 => '[h]:mm:ss',
    47 => 'mmss.0',
    48 => '##0.0E+0',
    49 => '@',
  }

  def initialize(file, user_defined_formats = {})
    @file = file
<<<<<<< HEAD
    @zipfs = Zip::File.open(@file)
=======
    @zipfs = Zip::ZipFile.open(@file)
    @user_defined_formats = user_defined_formats
    read_styles
>>>>>>> e2be9ef1
  end

  def sheets
    workbook = Nokogiri::XML::Document.parse(@zipfs.file.open("xl/workbook.xml"))
    @sheets = workbook.css("sheet").each_with_index.map {|n,i| Dullard::Sheet.new(self, n.attr("name"), n.attr("sheetId"), i+1) }
  end

  def string_table
    @string_tabe ||= read_string_table
  end

  def read_string_table
    @string_table = []
    entry = ''
    Nokogiri::XML::Reader(@zipfs.file.open("xl/sharedStrings.xml")).each do |node|
      if node.name == "si" and node.node_type == Nokogiri::XML::Reader::TYPE_ELEMENT
        entry = ''
      elsif node.name == "si" and node.node_type == Nokogiri::XML::Reader::TYPE_END_ELEMENT
        @string_table << entry
      elsif node.value?
        entry << node.value
      end
    end
    @string_table
  end

  def read_styles
    doc = Nokogiri::XML(@zipfs.file.open("xl/styles.xml"))
    
    @numFmts = {}
    @cellXfs = []
    fonts = []
    
    doc.css('/styleSheet/numFmts/numFmt').each do |numFmt|
      numFmtId = numFmt.attributes['numFmtId'].value.to_i
      formatCode = numFmt.attributes['formatCode'].value
      @numFmts[numFmtId] = formatCode
    end

    doc.css('/styleSheet/cellXfs/xf').each do |xf|
      numFmtId = xf.attributes['numFmtId'].value.to_i
      @cellXfs << numFmtId
    end

    return @numFmts, @cellXfs
  end

  
  # Code borrowed from Roo (https://github.com/hmcgowan/roo/blob/master/lib/roo/excelx.rb)
  # convert internal excelx attribute to a format
  def attribute2format(s)
    id = @cellXfs[s.to_i].to_i
    result = @numFmts[id]

    if result == nil
      if STANDARD_FORMATS.has_key? id
        result = STANDARD_FORMATS[id]
      end
    end

    result.downcase
  end

  # Code borrowed from Roo (https://github.com/hmcgowan/roo/blob/master/lib/roo/excelx.rb)
  def format2type(format)
    if FORMATS.has_key? format
      FORMATS[format]
    elsif @user_defined_formats.has_key? format
      @user_defined_formats[format]
    else
      :float
    end
  end

  def zipfs
    @zipfs
  end

  def close
    @zipfs.close
  end
end

class Dullard::Sheet
  attr_reader :name, :workbook
  def initialize(workbook, name, id, index)
    @workbook = workbook
    @name = name
    @id = id
    @index = index
    @file = @workbook.zipfs.file.open(path) if @workbook.zipfs.file.exist?(path)
  end

  def string_lookup(i)
    @workbook.string_table[i]
  end

  def row_count
    return rows_size
  end

  def rows
    Enumerator.new(rows_size) do |y|
      next unless @file
      @file.rewind
      shared = false
      row = nil
      column = nil
      cell_type = nil
      Nokogiri::XML::Reader(@file).each do |node|
        case node.node_type
        when Nokogiri::XML::Reader::TYPE_ELEMENT
          case node.name
          when "row"
            row = []
            column = 0
            next
          when "c"
            if node.attributes['t'] != 's' && node.attributes['t'] != 'b'
              cell_format_index = node.attributes['s'].to_i
              cell_type = @workbook.format2type(@workbook.attribute2format(cell_format_index))
            end

            rcolumn = node.attributes["r"]
            if rcolumn
              rcolumn.delete!("0-9")
              while column < self.class.column_names.size and rcolumn != self.class.column_names[column]
                row << nil
                column += 1
              end
            end
            shared = (node.attribute("t") == "s")
            column += 1
            next
          end
        when Nokogiri::XML::Reader::TYPE_END_ELEMENT
          if node.name == "row"
            y << row
            next
          end
        end
        value = node.value

        if value
          case cell_type
            when :datetime
            when :time
            when :date
              value = (DateTime.new(1899,12,30) + value.to_f)
            when :percentage # ? TODO
            when :float
              value = value.to_f
            else
              # leave as string
          end
          cell_type = nil

          row << (shared ? string_lookup(value.to_i) : value)
        end
      end
    end
  end

  # Returns A to ZZZ.
  def self.column_names
    if @column_names
      @column_names
    else
      proc = Proc.new do |prev|
        ("#{prev}A".."#{prev}Z").to_a
      end
      x = proc.call("")
      y = x.map(&proc).flatten
      z = y.map(&proc).flatten
      @column_names = x + y + z
    end
  end

  private
  def path
    "xl/worksheets/sheet#{@index}.xml"
  end

  def rows_size
    if defined? @rows_size
      @rows_size
    elsif @file
      @file.rewind
      Nokogiri::XML::Reader(@file).each do |node|
        if node.node_type == Nokogiri::XML::Reader::TYPE_ELEMENT
          case node.name
          when "dimension"
            if ref = node.attributes["ref"]
              break @rows_size = ref.scan(/\d+$/).first.to_i
            end
          when "sheetData"
            break @rows_size = nil
          end
        end
      end
    end
  end
end<|MERGE_RESOLUTION|>--- conflicted
+++ resolved
@@ -79,13 +79,9 @@
 
   def initialize(file, user_defined_formats = {})
     @file = file
-<<<<<<< HEAD
     @zipfs = Zip::File.open(@file)
-=======
-    @zipfs = Zip::ZipFile.open(@file)
     @user_defined_formats = user_defined_formats
     read_styles
->>>>>>> e2be9ef1
   end
 
   def sheets
